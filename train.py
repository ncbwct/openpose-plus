#!/usr/bin/env python3

import math
import multiprocessing
import os
import time

import cv2
import horovod.tensorflow as hvd
import matplotlib
matplotlib.use('Agg')

import numpy as np
import tensorflow as tf
import tensorlayer as tl
<<<<<<< HEAD
from pycocotools.coco import maskUtils
from tensorlayer.prepro import keypoint_random_crop, keypoint_random_flip, keypoint_random_resize, keypoint_random_resize_shortestedge, keypoint_random_rotate

import _pickle as cPickle

sys.path.append('.')

from openpose_plus.config import config
from openpose_plus.models import model
from openpose_plus.utils import PoseInfo, draw_results, get_heatmap, get_vectormap, load_mscoco_dataset, tf_repeat
=======
from models import model
from config import config
from pycocotools.coco import maskUtils
from tensorlayer.prepro import (keypoint_random_crop, keypoint_random_flip, keypoint_random_resize,
                                keypoint_random_resize_shortestedge, keypoint_random_rotate)
from utils import (PoseInfo, draw_results, get_heatmap, get_vectormap, load_mscoco_dataset, tf_repeat)
>>>>>>> de96df72

tf.logging.set_verbosity(tf.logging.DEBUG)
tl.logging.set_verbosity(tl.logging.DEBUG)

tl.files.exists_or_mkdir(config.LOG.vis_path, verbose=False)  # to save visualization results
tl.files.exists_or_mkdir(config.MODEL.model_path, verbose=False)  # to save model files

# os.environ["CUDA_DEVICE_ORDER"] = "PCI_BUS_ID"
# os.environ["CUDA_VISIBLE_DEVICES"] = "0"

# FIXME: Don't use global variables.
# define hyper-parameters for training
batch_size = config.TRAIN.batch_size
lr_decay_every_step = config.TRAIN.lr_decay_every_step
n_step = config.TRAIN.n_step
save_interval = config.TRAIN.save_interval
weight_decay_factor = config.TRAIN.weight_decay_factor
lr_init = config.TRAIN.lr_init
lr_decay_factor = config.TRAIN.lr_decay_factor

# FIXME: Don't use global variables.
# define hyper-parameters for model
model_path = config.MODEL.model_path
n_pos = config.MODEL.n_pos
hin = config.MODEL.hin
win = config.MODEL.win
hout = config.MODEL.hout
wout = config.MODEL.wout


def get_pose_data_list(im_path, ann_path):
    """
    train_im_path : image folder name
    train_ann_path : coco json file name
    """
    print("[x] Get pose data from {}".format(im_path))
    data = PoseInfo(im_path, ann_path, False)
    imgs_file_list = data.get_image_list()
    objs_info_list = data.get_joint_list()
    mask_list = data.get_mask()
    targets = list(zip(objs_info_list, mask_list))
    if len(imgs_file_list) != len(objs_info_list):
        raise Exception("number of images and annotations do not match")
    else:
        print("{} has {} images".format(im_path, len(imgs_file_list)))
    return imgs_file_list, objs_info_list, mask_list, targets


def make_model(img, results, mask, is_train=True, reuse=False):
    confs = results[:, :, :, :n_pos]
    pafs = results[:, :, :, n_pos:]
    m1 = tf_repeat(mask, [1, 1, 1, n_pos])
    m2 = tf_repeat(mask, [1, 1, 1, n_pos * 2])

    cnn, b1_list, b2_list, net = model(img, n_pos, m1, m2, is_train, reuse)

    # define loss
    losses = []
    last_losses_l1 = []
    last_losses_l2 = []
    stage_losses = []

    for idx, (l1, l2) in enumerate(zip(b1_list, b2_list)):
        loss_l1 = tf.nn.l2_loss((l1.outputs - confs) * m1)
        loss_l2 = tf.nn.l2_loss((l2.outputs - pafs) * m2)

        losses.append(tf.reduce_mean([loss_l1, loss_l2]))
        stage_losses.append(loss_l1 / batch_size)
        stage_losses.append(loss_l2 / batch_size)

    last_conf = b1_list[-1].outputs
    last_paf = b2_list[-1].outputs
    last_losses_l1.append(loss_l1)
    last_losses_l2.append(loss_l2)
    l2_loss = 0.0

    for p in tl.layers.get_variables_with_name('kernel', True, True):
        l2_loss += tf.contrib.layers.l2_regularizer(weight_decay_factor)(p)
    total_loss = tf.reduce_sum(losses) / batch_size + l2_loss

    log_tensors = {'total_loss': total_loss, 'stage_losses': stage_losses, 'l2_loss': l2_loss}
    net.cnn = cnn
    net.img = img  # net input
    net.last_conf = last_conf  # net output
    net.last_paf = last_paf  # net output
    net.confs = confs  # GT
    net.pafs = pafs  # GT
    net.m1 = m1  # mask1, GT
    net.m2 = m2  # mask2, GT
    net.stage_losses = stage_losses
    net.l2_loss = l2_loss
    return net, total_loss, log_tensors
    # return total_loss, last_conf, stage_losses, l2_loss, cnn, last_paf, img, confs, pafs, m1, net


def _data_aug_fn(image, ground_truth):
    """Data augmentation function."""
    ground_truth = cPickle.loads(ground_truth)
    ground_truth = list(ground_truth)

    annos = ground_truth[0]
    mask = ground_truth[1]
    h_mask, w_mask, _ = np.shape(image)
    # mask
    mask_miss = np.ones((h_mask, w_mask), dtype=np.uint8)

    for seg in mask:
        bin_mask = maskUtils.decode(seg)
        bin_mask = np.logical_not(bin_mask)
        mask_miss = np.bitwise_and(mask_miss, bin_mask)

    ## image data augmentation
    # randomly resize height and width independently, scale is changed
    image, annos, mask_miss = keypoint_random_resize(image, annos, mask_miss, zoom_range=(0.8, 1.2))
    # random rotate
    image, annos, mask_miss = keypoint_random_rotate(image, annos, mask_miss, rg=15.0)
    # random left-right flipping
    image, annos, mask_miss = keypoint_random_flip(image, annos, mask_miss, prob=0.5)
    # random resize height and width together
    image, annos, mask_miss = keypoint_random_resize_shortestedge(
        image, annos, mask_miss, min_size=(hin, win), zoom_range=(0.95, 1.6))
    # random crop
    image, annos, mask_miss = keypoint_random_crop(image, annos, mask_miss, size=(hin, win))  # with padding

    # generate result maps including keypoints heatmap, pafs and mask
    h, w, _ = np.shape(image)
    height, width, _ = np.shape(image)
    heatmap = get_heatmap(annos, height, width)
    vectormap = get_vectormap(annos, height, width)
    resultmap = np.concatenate((heatmap, vectormap), axis=2)

    image = np.array(image, dtype=np.float32)

    img_mask = mask_miss.reshape(hin, win, 1)
    image = image * np.repeat(img_mask, 3, 2)

    resultmap = np.array(resultmap, dtype=np.float32)
    mask_miss = cv2.resize(mask_miss, (hout, wout), interpolation=cv2.INTER_AREA)
    mask_miss = np.array(mask_miss, dtype=np.float32)
    return image, resultmap, mask_miss


def _map_fn(img_list, annos):
    """TF Dataset pipeline."""
    image = tf.read_file(img_list)
    image = tf.image.decode_jpeg(image, channels=3)  # get RGB with 0~1
    image = tf.image.convert_image_dtype(image, dtype=tf.float32)
    image, resultmap, mask = tf.py_func(_data_aug_fn, [image, annos], [tf.float32, tf.float32, tf.float32])

    image = tf.reshape(image, [hin, win, 3])
    resultmap = tf.reshape(resultmap, [hout, wout, 57])
    mask = tf.reshape(mask, [hout, wout, 1])

    return image, resultmap, mask


def single_train(training_dataset):
    ds = training_dataset.shuffle(buffer_size=4096)  # shuffle before loading images
    ds = ds.repeat(n_epoch)
    ds = ds.map(_map_fn, num_parallel_calls=multiprocessing.cpu_count() // 2)  # decouple the heavy map_fn
    ds = ds.batch(batch_size)  # TODO: consider using tf.contrib.map_and_batch
    ds = ds.prefetch(2)
    iterator = ds.make_one_shot_iterator()
    one_element = iterator.get_next()
    net, total_loss, log_tensors = make_model(*one_element, is_train=True, reuse=False)
    x_ = net.img  # net input
    last_conf = net.last_conf  # net output
    last_paf = net.last_paf  # net output
    confs_ = net.confs  # GT
    pafs_ = net.pafs  # GT
    mask = net.m1  # mask1, GT
    # net.m2 = m2                 # mask2, GT
    stage_losses = net.stage_losses
    l2_loss = net.l2_loss

    global_step = tf.Variable(1, trainable=False)
    print('Start - n_step: {} batch_size: {} lr_init: {} lr_decay_every_step: {}'.format(
        n_step, batch_size, lr_init, lr_decay_every_step))
    with tf.variable_scope('learning_rate'):
        lr_v = tf.Variable(lr_init, trainable=False)

    opt = tf.train.MomentumOptimizer(lr_v, 0.9)
    train_op = opt.minimize(total_loss, global_step=global_step)
    config = tf.ConfigProto(allow_soft_placement=True, log_device_placement=False)

    # start training
    with tf.Session(config=config) as sess:
        sess.run(tf.global_variables_initializer())

        # restore pre-trained weights
        try:
            # tl.files.load_and_assign_npz(sess, os.path.join(model_path, 'pose.npz'), net)
            tl.files.load_and_assign_npz_dict(sess=sess, name=os.path.join(model_path, 'pose.npz'))
        except:
            print("no pre-trained model")

        # train until the end
        sess.run(tf.assign(lr_v, lr_init))
        while True:
            tic = time.time()
            step = sess.run(global_step)
            if step != 0 and (step % lr_decay_every_step == 0):
                new_lr_decay = lr_decay_factor**(step // lr_decay_every_step)
                sess.run(tf.assign(lr_v, lr_init * new_lr_decay))

            [_, _loss, _stage_losses, _l2, conf_result, paf_result] = \
                sess.run([train_op, total_loss, stage_losses, l2_loss, last_conf, last_paf])

            # tstring = time.strftime('%d-%m %H:%M:%S', time.localtime(time.time()))
            lr = sess.run(lr_v)
            print('Total Loss at iteration {} / {} is: {} Learning rate {:10e} l2_loss {:10e} Took: {}s'.format(
                step, n_step, _loss, lr, _l2,
                time.time() - tic))
            for ix, ll in enumerate(_stage_losses):
                print('Network#', ix, 'For Branch', ix % 2 + 1, 'Loss:', ll)

            # save intermediate results and model
            if (step != 0) and (step % save_interval == 0):
                # save some results
                [img_out, confs_ground, pafs_ground, conf_result, paf_result,
                 mask_out] = sess.run([x_, confs_, pafs_, last_conf, last_paf, mask])
                draw_results(img_out, confs_ground, conf_result, pafs_ground, paf_result, mask_out, 'train_%d_' % step)

                # save model
                # tl.files.save_npz(
                #    net.all_params, os.path.join(model_path, 'pose' + str(step) + '.npz'), sess=sess)
                # tl.files.save_npz(net.all_params, os.path.join(model_path, 'pose.npz'), sess=sess)
                tl.files.save_npz_dict(net.all_params, os.path.join(model_path, 'pose' + str(step) + '.npz'), sess=sess)
                tl.files.save_npz_dict(net.all_params, os.path.join(model_path, 'pose.npz'), sess=sess)
            if step == n_step:  # training finished
                break


def _mock_map_fn(img_list, annos):
    """TF Dataset pipeline."""
    image = tf.read_file(img_list)
    image = tf.image.decode_jpeg(image, channels=3)  # get RGB with 0~1
    image = tf.image.convert_image_dtype(image, dtype=tf.float32)

    image = np.ones((hin, win, 3), dtype=np.float32)
    resultmap = np.ones((hout, wout, 57), dtype=np.float32)
    mask = np.ones((hout, wout, 1), dtype=np.float32)

    return image, resultmap, mask


def _parallel_train_model(img, results, mask):
    net, total_loss, log_tensors = make_model(img, results, mask, is_train=True, reuse=False)
    return net, total_loss, log_tensors


def parallel_train(training_dataset):
<<<<<<< HEAD
    hvd.init()  # Horovod
=======
    import horovod.tensorflow as hvd

    hvd.init() # Horovod
>>>>>>> de96df72

    ds = training_dataset.shuffle(buffer_size=4096)
    ds = ds.shard(num_shards=hvd.size(), index=hvd.rank())
    ds = ds.repeat(n_epoch)
    ds = ds.map(_map_fn, num_parallel_calls=4)
    ds = ds.batch(batch_size)
    ds = ds.prefetch(buffer_size=1)

    iterator = ds.make_one_shot_iterator()
    one_element = iterator.get_next()
    net, total_loss, log_tensors = make_model(*one_element, is_train=True, reuse=False)
    x_ = net.img  # net input
    last_conf = net.last_conf  # net output
    last_paf = net.last_paf  # net output
    confs_ = net.confs  # GT
    pafs_ = net.pafs  # GT
    mask = net.m1  # mask1, GT
    # net.m2 = m2                 # mask2, GT
    stage_losses = net.stage_losses
    l2_loss = net.l2_loss

    global_step = tf.Variable(1, trainable=False)
    scaled_lr = lr_init * hvd.size()  # Horovod: scale the learning rate linearly
    with tf.variable_scope('learning_rate'):
        lr_v = tf.Variable(scaled_lr, trainable=False)

    opt = tf.train.MomentumOptimizer(lr_v, 0.9)
    opt = hvd.DistributedOptimizer(opt)  # Horovod
    train_op = opt.minimize(total_loss, global_step=global_step)
    config = tf.ConfigProto(allow_soft_placement=True, log_device_placement=False)

    config.gpu_options.allow_growth = True  # Horovod
    config.gpu_options.visible_device_list = str(hvd.local_rank())  # Horovod

    # Add variable initializer.
    init = tf.global_variables_initializer()

    # Horovod: broadcast initial variable states from rank 0 to all other processes.
    # This is necessary to ensure consistent initialization of all workers when
    # training is started with random weights or restored from a checkpoint.
    bcast = hvd.broadcast_global_variables(0)  # Horovod

    # Horovod: adjust number of steps based on number of GPUs.
    global n_step, lr_decay_every_step
    n_step = n_step // hvd.size() + 1  # Horovod
    lr_decay_every_step = lr_decay_every_step // hvd.size() + 1  # Horovod

    # Start training
    with tf.Session(config=config) as sess:
        init.run()
        bcast.run()  # Horovod
        print('Worker{}: Initialized'.format(hvd.rank()))
        print('Worker{}: Start - n_step: {} batch_size: {} lr_init: {} lr_decay_every_step: {}'.format(
            hvd.rank(), n_step, batch_size, lr_init, lr_decay_every_step))

        # restore pre-trained weights
        try:
            # tl.files.load_and_assign_npz(sess, os.path.join(model_path, 'pose.npz'), net)
            tl.files.load_and_assign_npz_dict(sess=sess, name=os.path.join(model_path, 'pose.npz'))
        except:
            print("no pre-trained model")

        # train until the end
        while True:
            step = sess.run(global_step)
            if step == n_step:
                break

            tic = time.time()
            if step != 0 and (step % lr_decay_every_step == 0):
                new_lr_decay = lr_decay_factor**(step // lr_decay_every_step)
                sess.run(tf.assign(lr_v, scaled_lr * new_lr_decay))

            [_, _loss, _stage_losses, _l2, conf_result, paf_result] = \
                sess.run([train_op, total_loss, stage_losses, l2_loss, last_conf, last_paf])

            # tstring = time.strftime('%d-%m %H:%M:%S', time.localtime(time.time()))
            lr = sess.run(lr_v)
            print(
                'Worker{}: Total Loss at iteration {} / {} is: {} Learning rate {:10e} l2_loss {:10e} Took: {}s'.format(
                    hvd.rank(), step, n_step, _loss, lr, _l2,
                    time.time() - tic))
            for ix, ll in enumerate(_stage_losses):
                print('Worker{}:', hvd.rank(), 'Network#', ix, 'For Branch', ix % 2 + 1, 'Loss:', ll)

            # save intermediate results and model
            if hvd.rank() == 0:  # Horovod
                if (step != 0) and (step % save_interval == 0):
                    # save some results
                    [img_out, confs_ground, pafs_ground, conf_result, paf_result,
                     mask_out] = sess.run([x_, confs_, pafs_, last_conf, last_paf, mask])
                    draw_results(img_out, confs_ground, conf_result, pafs_ground, paf_result, mask_out,
                                 'train_%d_' % step)

                    # save model
                    # tl.files.save_npz(
                    #    net.all_params, os.path.join(model_path, 'pose' + str(step) + '.npz'), sess=sess)
                    # tl.files.save_npz(net.all_params, os.path.join(model_path, 'pose.npz'), sess=sess)
                    tl.files.save_npz_dict(
                        net.all_params, os.path.join(model_path, 'pose' + str(step) + '.npz'), sess=sess)
                    tl.files.save_npz_dict(net.all_params, os.path.join(model_path, 'pose.npz'), sess=sess)


if __name__ == '__main__':

    if 'coco' in config.DATA.train_data:
        # automatically download MSCOCO data to "data/mscoco..."" folder
        train_im_path, train_ann_path, val_im_path, val_ann_path, _, _ = \
            load_mscoco_dataset(config.DATA.data_path, config.DATA.coco_version, task='person')

        # read coco training images contains valid people
        train_imgs_file_list, train_objs_info_list, train_mask_list, train_targets = \
            get_pose_data_list(train_im_path, train_ann_path)

        # read coco validating images contains valid people (you can use it for training as well)
        val_imgs_file_list, val_objs_info_list, val_mask_list, val_targets = \
            get_pose_data_list(val_im_path, val_ann_path)

    if 'custom' in config.DATA.train_data:
        ## read your own images contains valid people
        ## 1. if you only have one folder as follow:
        ##   data/your_data
        ##           /images
        ##               0001.jpeg
        ##               0002.jpeg
        ##           /coco.json
        # your_imgs_file_list, your_objs_info_list, your_mask_list, your_targets = \
        #     get_pose_data_list(config.DATA.your_images_path, config.DATA.your_annos_path)
        ## 2. if you have a folder with many folders: (which is common in industry)
        folder_list = tl.files.load_folder_list(path='data/your_data')
        your_imgs_file_list, your_objs_info_list, your_mask_list = [], [], []
        for folder in folder_list:
            _imgs_file_list, _objs_info_list, _mask_list, _targets = \
                get_pose_data_list(os.path.join(folder, 'images'), os.path.join(folder, 'coco.json'))
            print(len(_imgs_file_list))
            your_imgs_file_list.extend(_imgs_file_list)
            your_objs_info_list.extend(_objs_info_list)
            your_mask_list.extend(_mask_list)
        print("number of own images found:", len(your_imgs_file_list))

    # choose dataset for training
    if config.DATA.train_data == 'coco':
        # 1. only coco training set
        imgs_file_list = train_imgs_file_list
        train_targets = list(zip(train_objs_info_list, train_mask_list))
    elif config.DATA.train_data == 'custom':
        # 2. only your own data
        imgs_file_list = your_imgs_file_list
        train_targets = list(zip(your_objs_info_list, your_mask_list))
    elif config.DATA.train_data == 'coco_and_custom':
        # 3. your own data and coco training set
        imgs_file_list = train_imgs_file_list + your_imgs_file_list
        train_targets = list(zip(train_objs_info_list + your_objs_info_list, train_mask_list + your_mask_list))
    else:
        raise Exception('please choose a valid config.DATA.train_data setting.')

    # define data augmentation
    def generator():
        """TF Dataset generator."""
        assert len(imgs_file_list) == len(train_targets)
        for _input, _target in zip(imgs_file_list, train_targets):
            yield _input.encode('utf-8'), cPickle.dumps(_target)

    n_epoch = math.ceil(n_step / (len(imgs_file_list) / batch_size))
    dataset = tf.data.Dataset().from_generator(generator, output_types=(tf.string, tf.string))

    if config.TRAIN.train_mode == 'single':
        single_train(dataset)
    elif config.TRAIN.train_mode == 'parallel':
        parallel_train(dataset)
    else:
        raise Exception('Unknown training mode')<|MERGE_RESOLUTION|>--- conflicted
+++ resolved
@@ -13,7 +13,6 @@
 import numpy as np
 import tensorflow as tf
 import tensorlayer as tl
-<<<<<<< HEAD
 from pycocotools.coco import maskUtils
 from tensorlayer.prepro import keypoint_random_crop, keypoint_random_flip, keypoint_random_resize, keypoint_random_resize_shortestedge, keypoint_random_rotate
 
@@ -24,14 +23,6 @@
 from openpose_plus.config import config
 from openpose_plus.models import model
 from openpose_plus.utils import PoseInfo, draw_results, get_heatmap, get_vectormap, load_mscoco_dataset, tf_repeat
-=======
-from models import model
-from config import config
-from pycocotools.coco import maskUtils
-from tensorlayer.prepro import (keypoint_random_crop, keypoint_random_flip, keypoint_random_resize,
-                                keypoint_random_resize_shortestedge, keypoint_random_rotate)
-from utils import (PoseInfo, draw_results, get_heatmap, get_vectormap, load_mscoco_dataset, tf_repeat)
->>>>>>> de96df72
 
 tf.logging.set_verbosity(tf.logging.DEBUG)
 tl.logging.set_verbosity(tl.logging.DEBUG)
@@ -284,13 +275,9 @@
 
 
 def parallel_train(training_dataset):
-<<<<<<< HEAD
+    import horovod.tensorflow as hvd
+
     hvd.init()  # Horovod
-=======
-    import horovod.tensorflow as hvd
-
-    hvd.init() # Horovod
->>>>>>> de96df72
 
     ds = training_dataset.shuffle(buffer_size=4096)
     ds = ds.shard(num_shards=hvd.size(), index=hvd.rank())
