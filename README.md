--- conflicted
+++ resolved
@@ -93,11 +93,7 @@
 ## High-performance Inference using TensorRT
 
 Real-time inference on resource-constrained embedded platforms
-<<<<<<< HEAD
-is important but challenging. To resolve this, we provide a TensorRT-compatible inference engine.
-=======
-is always challenging. To resolve this, we provide a TensorRT-compatible inference engine. 
->>>>>>> de96df72
+is always challenging. To resolve this, we provide a TensorRT-compatible inference engine.
 The engine has two C++ APIs, both defined in `include/openpose-plus.hpp`.
 They are for running the TensorFlow model with TensorRT and post-processing respectively.
 
@@ -110,17 +106,10 @@
   - opencv
   - gflags
 
-<<<<<<< HEAD
 We are improving the performance of the engine.
-Initial benchmark results are as follows.
-On Jetson TX 2, the inference speed is 13 frames / second. On Jetson TX1, the
-speed is 10 frames / second. On Titan 1050, the
-=======
-We are improving the performance of the engine. 
 Initial benchmark results for running the full OpenPose model are as follows.
-On Jetson TX2, the inference speed is 13 frames / second (the mobilenet variant is even faster). 
-On Jetson TX1, the speed is 10 frames / second. On Titan 1050, the 
->>>>>>> de96df72
+On Jetson TX2, the inference speed is 13 frames / second (the mobilenet variant is even faster).
+On Jetson TX1, the speed is 10 frames / second. On Titan 1050, the
 speed is 38 frames / second.
 
 We also have a Python binding for the engine. The current binding relies on
