# OpenPose-Plus: Fast and Flexible OpenPose Framework based on TensorFlow and TensorLayer

</a>
<p align="center">
    <img src="https://github.com/CMU-Perceptual-Computing-Lab/openpose/blob/master/doc/media/dance_foot.gif?raw=true", width="360">
</p>


## Motivation

[OpenPose](https://github.com/CMU-Perceptual-Computing-Lab/openpose) is the state-of-the-art real-time 2D pose estimation algorithm. 
In the official Caffe-based [codebase](https://github.com/ZheC/Realtime_Multi-Person_Pose_Estimation),
data processing, training, and neural network blocks are heavily interleaved and mostly hard-coded. This makes it difficult
to be customised for achieving the best performance in our custom pose estimation applications.
Hence, we develop OpenPose-Plus, a fast and flexible pose estimation framework that offers the following powerful features:
- Flexible combination of standard training dataset with your own custom labelled data.
- Customisable data augmentation pipeline without compromising performance
- Deployment on embedded platforms using TensorRT
- Switchable neural networks (e.g., changing VGG to MobileNet for minimal memory consumption)
- Integrated training on a single GPU and multiple GPUs

## Work in progress

This project is still under active development, some of the TODOs are as follows:
- Distributed training
- Pose Proposal Networks, ECCV 2018

## Key project files

- `config.py` : config of the training details.
- `train.py`: trains the model.

## Preparation

Build C++ library for post processing. See: <https://github.com/ildoonet/tf-pose-estimation/tree/master/tf_pose/pafprocess>

```bash
cd inference/pafprocess
make

# ** before recompiling **
rm -rf build
rm *.so
```

## Training your model

Runs `train.py`, it will automatically download MSCOCO 2017 dataset into `dataset/coco17`.
The default model in `models.py` is based on VGG19, which is the same with the original paper.
If you want to customize the model, simply change it in `models.py`.
And then `train.py` will train the model to the end.

In `config.py`, `config.DATA.train_data` can be:
* `coco_only`: training data is COCO dataset only (default)
* `yours_only`: training data is your dataset specified by `config.DATA.your_xxx`
* `coco_and_yours`: training data is COCO and your dataset

<<<<<<< HEAD
- `config.DATA.train_data` can be:
   * `coco_only`: training data is COCO dataset only (default)
   * `yours_only`: training data is your dataset specified by `config.DATA.your_xxx`
   * `coco_and_yours`: training data is COCO and your datasets

- `config.MODEL.name` can be:
   * `vgg`: VGG19 version (default), slow
	* `vggtiny`: VGG tiny version, faster
	* `mobilenet`: MobileNet version, faster

- `config.TRAIN.train_mode` can be:
   * `datasetapi`: single GPU with TF dataset api pipeline (default)
   * `distributed`: multiple GPUs with TF dataset api pipeline, fast (you may need to change the hyper parameters according to your hardware)
   * `placeholder`: single GPU with placeholder, for debug only, slow

## 5. Inference

Currently we provide two C++ APIs for inference, both defined in `include/openpose-plus.hpp`.
They are for running the tensorflow model with tensorRT and post-processing respectively.

You can look the examples in the `examples` folder to see how to use the APIs.
Running `./scripts/live-camera.sh` will give you a quick review of how it works.

You can build the APIs into a standard C++ library by just running `make pack`, provided that you have the following dependencies installed

  - tensorRT
  - opencv

=======
`config.MODEL.name` can be:
* `vgg`: VGG19 version (default), slow  
* `vggtiny`: VGG tiny version, faster
* `mobilenet`: MobileNet version, faster

`config.TRAIN.train_mode` can be:
* `local`: single GPU training
* `distributed`: multiple GPU training (on-going work)
 
>>>>>>> cb60af37
<!---
## 5. Inference

In this project, input images are RGB with 0~1.
Runs `train.py`, it will automatically download the default VGG19-based model from [here](https://github.com/tensorlayer/pretrained-models), and use it for inferencing.
The performance of pre-trained model is as follow:


|                  | Speed | AP | xxx |
|------------------|-------|----|-----|
| VGG19            | xx    | xx | xx  |
| Residual Squeeze | xx    | xx | xx  |

- Speed is tested on XXX

- We follow the [data format of official OpenPose](https://github.com/CMU-Perceptual-Computing-Lab/openpose/blob/master/doc/output.md)

To use the pre-trained models

-->


<!--
## 6. Evaluate a model

Runs `eval.py` for inference.


## . Speed up and deployment

For TensorRT float16 (half-float) inferencing, xxx


## 6. Customization

- Model : change `models.py`.
- Data augmentation : change `train.py`
- Train with your own data: ....
    1. prepare your data following MSCOCO format, you need to .
    2. concatenate the list of your own data JSON into ...
-->

## Discussion

- [TensorLayer Slack](https://join.slack.com/t/tensorlayer/shared_invite/enQtMjUyMjczMzU2Njg4LWI0MWU0MDFkOWY2YjQ4YjVhMzI5M2VlZmE4YTNhNGY1NjZhMzUwMmQ2MTc0YWRjMjQzMjdjMTg2MWQ2ZWJhYzc)
- [TensorLayer WeChat](https://github.com/tensorlayer/tensorlayer-chinese/blob/master/docs/wechat_group.md)
- [TensorLayer Issues 434](https://github.com/tensorlayer/tensorlayer/issues/434)
- [TensorLayer Issues 416](https://github.com/tensorlayer/tensorlayer/issues/416)

<!--
## Paper's Model

- [Default MPII](https://github.com/ZheC/Realtime_Multi-Person_Pose_Estimation/blob/master/model/_trained_MPI/pose_deploy.prototxt)
- [Default COCO model](https://github.com/ZheC/Realtime_Multi-Person_Pose_Estimation/blob/master/model/_trained_COCO/pose_deploy.prototxt)
- [Visualizing Caffe model](http://ethereon.github.io/netscope/#/editor)
--><|MERGE_RESOLUTION|>--- conflicted
+++ resolved
@@ -55,7 +55,6 @@
 * `yours_only`: training data is your dataset specified by `config.DATA.your_xxx`
 * `coco_and_yours`: training data is COCO and your dataset
 
-<<<<<<< HEAD
 - `config.DATA.train_data` can be:
    * `coco_only`: training data is COCO dataset only (default)
    * `yours_only`: training data is your dataset specified by `config.DATA.your_xxx`
@@ -84,17 +83,6 @@
   - tensorRT
   - opencv
 
-=======
-`config.MODEL.name` can be:
-* `vgg`: VGG19 version (default), slow  
-* `vggtiny`: VGG tiny version, faster
-* `mobilenet`: MobileNet version, faster
-
-`config.TRAIN.train_mode` can be:
-* `local`: single GPU training
-* `distributed`: multiple GPU training (on-going work)
- 
->>>>>>> cb60af37
 <!---
 ## 5. Inference
 
