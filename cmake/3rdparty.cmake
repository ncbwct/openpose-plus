--- conflicted
+++ resolved
@@ -19,22 +19,11 @@
                     -DBUILD_EXAMPLES=0
                     -DCMAKE_CXX_FLAGS=-fPIC)
 
-<<<<<<< HEAD
-# TODO: write a cmake macro
-ADD_LIBRARY(tracer STATIC)
-SET_TARGET_PROPERTIES(tracer PROPERTIES LINKER_LANGUAGE CXX)
-ADD_DEPENDENCIES(tracer libstdtracer)
-TARGET_LINK_LIBRARIES(tracer stdtracer)
-
 SET(STDTENSOR_GIT_URL
     https://github.com/lgarithm/stdtensor.git
     CACHE
     STRING
     "URL for clone stdtensor")
-=======
-SET(STDTENSOR_GIT_URL https://github.com/lgarithm/stdtensor.git
-    CACHE STRING "URL for clone stdtensor")
->>>>>>> 8df1b158
 
 EXTERNALPROJECT_ADD(stdtensor-repo
                     GIT_REPOSITORY
